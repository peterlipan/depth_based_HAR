import torch
from torch import nn
import torchvision
from ops.basic_ops import AvgConsensus
from torch.nn.init import normal_, constant_


class TSN(nn.Module):
    def __init__(self, num_class, num_segments, modality,
                 backbone='resnet50', new_length=None,
                 dropout=0.8, partial_bn=True):
        super(TSN, self).__init__()
        self.modality = modality
        self.num_segments = num_segments
        self.dropout = dropout
        self.num_class = num_class
        self.new_length = new_length

        print(("""
Initializing TSN with base model: {}.
TSN Configurations:
    input_modality:     {}
    num_segments:       {}
    new_length:         {}
    dropout_ratio:      {}
        """.format(backbone, self.modality, self.num_segments, self.new_length, self.dropout)))

        self._prepare_backbone(backbone, num_class)

<<<<<<< HEAD
        if self.modality == 'Flow':
            print("Converting the ImageNet model to a flow init model")
            self.backbone = self._construct_flow_model(self.backbone)
            print("Done. Flow model ready...")
        elif self.modality == 'depthDiff':
            print("Converting the ImageNet model to RGB+Diff init model")
            self.backbone = self._construct_diff_model(self.backbone)
            print("Done. RGBDiff model ready.")

=======
>>>>>>> d4487e5f
        self.consensus = AvgConsensus()

        self._enable_pbn = partial_bn
        if partial_bn:
            self.partialBN(True)

    def _prepare_backbone(self, backbone, num_class):

        models = ['resnet50', 'mobilenet_v2', 'mobilenet_v3_small',
                  'shufflenet_v2_x1_5', 'mobilenet_v3_large']
        assert backbone in models
        model = getattr(torchvision.models, backbone)(pretrained=True)
        std = 0.001

        # Reset the last linear layer and dropout
        if 'shufflenet' in backbone or 'resnet' in backbone:
            feature_dim = model.fc.in_features
            if self.dropout == 0:
                model.fc = nn.Linear(in_features=feature_dim, out_features=num_class, bias=True)
                normal_(model.fc.weight, 0, std)
                constant_(model.fc.bias, 0)
            else:
                model.fc = nn.Sequential(nn.Dropout(p=self.dropout, inplace=False),
                                         nn.Linear(in_features=feature_dim, out_features=num_class, bias=True))
                normal_(model.fc[1].weight, 0, std)
                constant_(model.fc[1].bias, 0)

        elif 'mobilenet_v2' in backbone:
            feature_dim = model.classifier[1].in_features
            model.classifier = nn.Sequential(nn.Dropout(p=self.dropout, inplace=False),
                                             nn.Linear(in_features=feature_dim, out_features=num_class, bias=True))
            normal_(model.classifier[1].weight, 0, std)
            constant_(model.classifier[1].bias, 0)

        elif 'mobilenet_v3' in backbone:
            feature_dim = model.classifier[3].in_features
            model.classifier[2] = nn.Dropout(p=self.dropout, inplace=False)
            model.classifier[3] = nn.Linear(in_features=feature_dim, out_features=num_class, bias=True)
            normal_(model.classifier[3].weight, 0, std)
            constant_(model.classifier[3].bias, 0)
        
        self.backbone = model

    def train(self, mode=True):
        """
        Override the default train() to freeze the BN parameters
        :return:
        """
        super(TSN, self).train(mode)
        count = 0
        if self._enable_pbn:
            print("Freezing BatchNorm2D except the first one.")
            for m in self.backbone.modules():
                if isinstance(m, nn.BatchNorm2d):
                    count += 1
                    if count >= (2 if self._enable_pbn else 1):
                        m.eval()

                        # shutdown update in frozen mode
                        m.weight.requires_grad = False
                        m.bias.requires_grad = False

    def partialBN(self, enable):
        self._enable_pbn = enable

    def get_optim_policies(self):
        first_conv_weight = []
        first_conv_bias = []
        normal_weight = []
        normal_bias = []
        bn = []

        conv_cnt = 0
        bn_cnt = 0
        for m in self.modules():
            if isinstance(m, nn.Conv2d) or isinstance(m, nn.Conv1d):
                ps = list(m.parameters())
                conv_cnt += 1
                if conv_cnt == 1:
                    first_conv_weight.append(ps[0])
                    if len(ps) == 2:
                        first_conv_bias.append(ps[1])
                else:
                    normal_weight.append(ps[0])
                    if len(ps) == 2:
                        normal_bias.append(ps[1])
            elif isinstance(m, nn.Linear):
                ps = list(m.parameters())
                normal_weight.append(ps[0])
                if len(ps) == 2:
                    normal_bias.append(ps[1])

            elif isinstance(m, nn.BatchNorm1d):
                bn.extend(list(m.parameters()))
            elif isinstance(m, nn.BatchNorm2d):
                bn_cnt += 1
                # later BN's are frozen
                if not self._enable_pbn or bn_cnt == 1:
                    bn.extend(list(m.parameters()))
            elif len(m._modules) == 0:
                if len(list(m.parameters())) > 0:
                    raise ValueError("New atomic module type: {}. Need to give it a learning policy".format(type(m)))

        return [
            {'params': first_conv_weight, 'lr_mult': 5 if self.modality == 'Flow' else 1, 'decay_mult': 1,
             'name': "first_conv_weight"},
            {'params': first_conv_bias, 'lr_mult': 10 if self.modality == 'Flow' else 2, 'decay_mult': 0,
             'name': "first_conv_bias"},
            {'params': normal_weight, 'lr_mult': 1, 'decay_mult': 1,
             'name': "normal_weight"},
            {'params': normal_bias, 'lr_mult': 2, 'decay_mult': 0,
             'name': "normal_bias"},
            {'params': bn, 'lr_mult': 1, 'decay_mult': 0,
             'name': "BN scale/shift"},
        ]

    def forward(self, input):
        # input: Tensor [N, TxC, H, W]
        sample_len = (3 if self.modality == "depth" else 2) * self.new_length

        if self.modality == 'depthDiff':
            sample_len = 3 * self.new_length
            input = self._get_diff(input)

        # input.view(...) [NxT, C, H, W]
        base_out = self.backbone(input.view((-1, sample_len) + input.size()[-2:]))
        # base_out [NxT, K (num_class)]

        base_out = base_out.view((-1, self.num_segments) + base_out.size()[1:])
        # base_out after reshape [N, T, K (num_class)]

        output = self.consensus(base_out, dim=1)
        # output [N, K (num_class)]
        return output

    def _get_diff(self, input, keep_rgb=False):
        input_c = 3 if self.modality in ["depth", "RGBDiff"] else 2
        input_view = input.view((-1, self.num_segments, self.new_length + 1, input_c,) + input.size()[2:])
        if keep_rgb:
            new_data = input_view.clone()
        else:
            new_data = input_view[:, :, 1:, :, :, :].clone()

        for x in reversed(list(range(1, self.new_length + 1))):
            if keep_rgb:
                new_data[:, :, x, :, :, :] = input_view[:, :, x, :, :, :] - input_view[:, :, x - 1, :, :, :]
            else:
                new_data[:, :, x - 1, :, :, :] = input_view[:, :, x, :, :, :] - input_view[:, :, x - 1, :, :, :]

        return new_data

    def _construct_flow_model(self, base_model):
        # modify the convolution layers
        # Torch models are usually defined in a hierarchical way.
        # nn.modules.children() return all sub modules in a DFS manner
        modules = list(self.base_model.modules())
        first_conv_idx = list(filter(lambda x: isinstance(modules[x], nn.Conv2d), list(range(len(modules)))))[0]
        conv_layer = modules[first_conv_idx]
        container = modules[first_conv_idx - 1]

        # modify parameters, assume the first blob contains the convolution kernels
        params = [x.clone() for x in conv_layer.parameters()]
        kernel_size = params[0].size()
        new_kernel_size = kernel_size[:1] + (2 * self.new_length,) + kernel_size[2:]
        new_kernels = params[0].data.mean(dim=1, keepdim=True).expand(new_kernel_size).contiguous()

        new_conv = nn.Conv2d(2 * self.new_length, conv_layer.out_channels,
                             conv_layer.kernel_size, conv_layer.stride, conv_layer.padding,
                             bias=True if len(params) == 2 else False)
        new_conv.weight.data = new_kernels
        if len(params) == 2:
            new_conv.bias.data = params[1].data  # add bias if neccessary
        layer_name = list(container.state_dict().keys())[0][:-7]  # remove .weight suffix to get the layer name

        # replace the first convlution layer
        setattr(container, layer_name, new_conv)
        return base_model

    def _construct_diff_model(self, base_model, keep_rgb=False):
        # modify the convolution layers
        # Torch models are usually defined in a hierarchical way.
        # nn.modules.children() return all sub modules in a DFS manner
        modules = list(self.base_model.modules())
        first_conv_idx = list(filter(lambda x: isinstance(modules[x], nn.Conv2d), list(range(len(modules)))))[0]
        conv_layer = modules[first_conv_idx]
        container = modules[first_conv_idx - 1]

        # modify parameters, assume the first blob contains the convolution kernels
        params = [x.clone() for x in conv_layer.parameters()]
        kernel_size = params[0].size()
        if not keep_rgb:
            new_kernel_size = kernel_size[:1] + (3 * self.new_length,) + kernel_size[2:]
            new_kernels = params[0].data.mean(dim=1, keepdim=True).expand(new_kernel_size).contiguous()
        else:
            new_kernel_size = kernel_size[:1] + (3 * self.new_length,) + kernel_size[2:]
            new_kernels = torch.cat(
                (params[0].data, params[0].data.mean(dim=1, keepdim=True).expand(new_kernel_size).contiguous()),
                1)
            new_kernel_size = kernel_size[:1] + (3 + 3 * self.new_length,) + kernel_size[2:]

        new_conv = nn.Conv2d(new_kernel_size[1], conv_layer.out_channels,
                             conv_layer.kernel_size, conv_layer.stride, conv_layer.padding,
                             bias=True if len(params) == 2 else False)
        new_conv.weight.data = new_kernels
        if len(params) == 2:
            new_conv.bias.data = params[1].data  # add bias if neccessary
        layer_name = list(container.state_dict().keys())[0][:-7]  # remove .weight suffix to get the layer name

        # replace the first convolution layer
        setattr(container, layer_name, new_conv)
        return base_model<|MERGE_RESOLUTION|>--- conflicted
+++ resolved
@@ -27,18 +27,6 @@
 
         self._prepare_backbone(backbone, num_class)
 
-<<<<<<< HEAD
-        if self.modality == 'Flow':
-            print("Converting the ImageNet model to a flow init model")
-            self.backbone = self._construct_flow_model(self.backbone)
-            print("Done. Flow model ready...")
-        elif self.modality == 'depthDiff':
-            print("Converting the ImageNet model to RGB+Diff init model")
-            self.backbone = self._construct_diff_model(self.backbone)
-            print("Done. RGBDiff model ready.")
-
-=======
->>>>>>> d4487e5f
         self.consensus = AvgConsensus()
 
         self._enable_pbn = partial_bn
